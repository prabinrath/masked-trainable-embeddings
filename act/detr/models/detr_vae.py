--- conflicted
+++ resolved
@@ -169,11 +169,6 @@
         # TODO: condition on the skill
         lang_embd = self.clip_model.encode_text(task_ind)
         skill_input = self.skill_out_proj(lang_embd.float().clone().detach())
-<<<<<<< HEAD
-
-=======
-        
->>>>>>> b9634788
         if self.backbones is not None:
             # Image observation features and position embeddings
             all_cam_features = []
